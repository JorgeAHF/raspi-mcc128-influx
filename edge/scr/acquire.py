import os, time
import yaml
from time import time_ns
from daqhats import AnalogInputRange
from mcc_reader import open_mcc128, start_scan, read_block, DEFAULT_TIMEOUT_MARGIN_S
from calibrate import apply_calibration
from sender import InfluxSender, to_line

def main():
    cfg = yaml.safe_load(open("config/sensors.yaml","r"))
    pi = cfg["station_id"]
    fs = cfg["sample_rate_hz"]
    chans = [c["ch"] for c in cfg["channels"]]
    board = None
    sender = None
    try:
        board = open_mcc128()
        ch_mask, block = start_scan(board, chans, fs, AnalogInputRange.BIP_10V, cfg.get("scan_block_size", 1000))
        sender = InfluxSender()
        map_cal = {c["ch"]:(c["sensor"], c["unit"], c["calib"]["gain"], c["calib"]["offset"]) for c in cfg["channels"]}

        ts_step = int(1e9 / fs)

<<<<<<< HEAD
    block_duration_s = block / float(fs) if fs else 0.0
    timeout_s = block_duration_s + DEFAULT_TIMEOUT_MARGIN_S

    while True:
        raw = read_block(board, ch_mask, block, chans, timeout=timeout_s)
        now_ns = time_ns()
        block_len = len(raw[chans[0]]) if chans else 0
        if block_len == 0:
            continue
        ts0 = now_ns - ts_step * (block_len - 1)
        # para cada canal, aplica calibración y envía cada muestra
        for ch in chans:
            sensor, unit, gain, offset = map_cal[ch]
            vals = apply_calibration(raw[ch], gain, offset)
            # empaqueta por muestra (si el volumen es alto, agrega por estadísticos por bloque)
            for i, mm in enumerate(vals):
                line = to_line(
                    "lvdt",
                    tags={"pi":pi, "canal":ch, "sensor":sensor, "unidad":unit},
                    fields={"valor":float(mm)},
                    ts_ns=ts0 + i*ts_step
                )
                sender.enqueue(line)
=======
        while True:
            raw = read_block(board, ch_mask, block, chans)
            now_ns = time_ns()
            block_len = len(raw[chans[0]]) if chans else 0
            if block_len == 0:
                continue
            ts0 = now_ns - ts_step * (block_len - 1)
            # para cada canal, aplica calibración y envía cada muestra
            for ch in chans:
                sensor, unit, gain, offset = map_cal[ch]
                vals = apply_calibration(raw[ch], gain, offset)
                # empaqueta por muestra (si el volumen es alto, agrega por estadísticos por bloque)
                for i, mm in enumerate(vals):
                    line = to_line(
                        "lvdt",
                        tags={"pi":pi, "canal":ch, "sensor":sensor, "unidad":unit},
                        fields={"valor":float(mm)},
                        ts_ns=ts0 + i*ts_step
                    )
                    sender.enqueue(line)
    except KeyboardInterrupt:
        pass
    finally:
        if sender is not None:
            sender.close()
        if board is not None:
            stop_scan = getattr(board, "a_in_scan_stop", None)
            if callable(stop_scan):
                stop_scan()
            cleanup_scan = getattr(board, "a_in_scan_cleanup", None)
            if callable(cleanup_scan):
                cleanup_scan()
>>>>>>> 4c3c7625

if __name__ == "__main__":
    main()<|MERGE_RESOLUTION|>--- conflicted
+++ resolved
@@ -21,31 +21,6 @@
 
         ts_step = int(1e9 / fs)
 
-<<<<<<< HEAD
-    block_duration_s = block / float(fs) if fs else 0.0
-    timeout_s = block_duration_s + DEFAULT_TIMEOUT_MARGIN_S
-
-    while True:
-        raw = read_block(board, ch_mask, block, chans, timeout=timeout_s)
-        now_ns = time_ns()
-        block_len = len(raw[chans[0]]) if chans else 0
-        if block_len == 0:
-            continue
-        ts0 = now_ns - ts_step * (block_len - 1)
-        # para cada canal, aplica calibración y envía cada muestra
-        for ch in chans:
-            sensor, unit, gain, offset = map_cal[ch]
-            vals = apply_calibration(raw[ch], gain, offset)
-            # empaqueta por muestra (si el volumen es alto, agrega por estadísticos por bloque)
-            for i, mm in enumerate(vals):
-                line = to_line(
-                    "lvdt",
-                    tags={"pi":pi, "canal":ch, "sensor":sensor, "unidad":unit},
-                    fields={"valor":float(mm)},
-                    ts_ns=ts0 + i*ts_step
-                )
-                sender.enqueue(line)
-=======
         while True:
             raw = read_block(board, ch_mask, block, chans)
             now_ns = time_ns()
@@ -78,7 +53,6 @@
             cleanup_scan = getattr(board, "a_in_scan_cleanup", None)
             if callable(cleanup_scan):
                 cleanup_scan()
->>>>>>> 4c3c7625
 
 if __name__ == "__main__":
     main()