--- conflicted
+++ resolved
@@ -95,7 +95,7 @@
         return max(value, minimum)
 
     def _worker(self):
-<<<<<<< HEAD
+
         while not self.stop:
             lines = self._drain_batch()
             if not lines:
@@ -116,14 +116,9 @@
 
         lines.append(line)
         while len(lines) < self.batch_size:
-=======
-        while not self.stop or not self.q.empty():
-            lines = []
->>>>>>> 649cbf32
             try:
                 lines.append(self.q.get_nowait())
             except queue.Empty:
-<<<<<<< HEAD
                 break
         return lines
 
@@ -139,25 +134,6 @@
                 if attempt == self.max_attempts:
                     logger.error(
                         "InfluxSender write failed after %d/%d attempts (%s).", attempt, self.max_attempts, reason
-=======
-                pass
-            if not lines:
-                continue
-            data = "\n".join(lines)
-            headers = {"Authorization": f"Token {self.token}"}
-            try:
-                r = requests.post(
-                    f"{self.url}/api/v2/write?org={self.org}&bucket={self.bucket}&precision=ns",
-                    headers=headers,
-                    data=data,
-                    timeout=5,
-                )
-                if r.status_code >= 300:
-                    logger.warning(
-                        "InfluxSender write failed with status %s; re-queueing %d lines.",
-                        r.status_code,
-                        len(lines),
->>>>>>> 649cbf32
                     )
                     return False
                 delay = self._compute_backoff(attempt)
@@ -168,7 +144,6 @@
                     reason,
                     delay,
                 )
-<<<<<<< HEAD
                 self._sleep(delay)
                 continue
 
@@ -228,13 +203,6 @@
         if len(body) <= limit:
             return body
         return f"{body[:limit]}... [truncated {len(body) - limit} chars]"
-=======
-                self._queue_lines(lines, context=f"exception {type(exc).__name__}")
-                time.sleep(2)
-            finally:
-                for _ in lines:
-                    self.q.task_done()
->>>>>>> 649cbf32
 
     def enqueue(self, line: str):
         self._queue_lines([line], context="enqueue")
@@ -243,14 +211,9 @@
         if self.stop:
             return
         self.stop = True
-<<<<<<< HEAD
         if self._worker_thread:
             self._worker_thread.join()
         self.session.close()
-=======
-        self.q.join()
-        self.t.join()
->>>>>>> 649cbf32
 
     def _queue_lines(self, lines, context: str):
         idx = 0
