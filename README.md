--- conflicted
+++ resolved
@@ -48,9 +48,7 @@
    ```
    Debe responder `200 OK`. Un `401` indica token/organización incorrectos.
 
-<<<<<<< HEAD
 3. Opcionalmente puede ajustar el comportamiento del envío agregando variables como `INFLUX_BATCH_SIZE`, `INFLUX_RETRY_MAX_ATTEMPTS`, `INFLUX_RETRY_BASE_DELAY_S` e `INFLUX_RETRY_MAX_BACKOFF_S` para controlar el tamaño del lote y la estrategia de reintentos (ver `.env.example`).
-=======
 > **Importante:** Nunca suba el archivo `.env` al repositorio. El archivo ya está listado en `.gitignore`, pero confirme con `git status` antes de hacer commits para evitar incluir credenciales por error.
 
 ### Rotación del token de InfluxDB
@@ -61,7 +59,6 @@
    sudo systemctl restart edge.service
    ```
 4. Una vez validado el funcionamiento, revoque el token anterior desde la UI de InfluxDB para evitar usos no autorizados.
->>>>>>> 649cbf32
 
 ### Sensores y adquisición (`edge/config/sensors.yaml`)
 Ajuste los canales, nombres, unidades y calibraciones según su montaje. Ejemplo incluido:
